--- conflicted
+++ resolved
@@ -101,11 +101,7 @@
         release(MavenPublication) {
             groupId = 'com.github.mycrl'
             artifactId = 'mirror'
-<<<<<<< HEAD
-            version = '0.2.0'
-=======
             version = '0.3.0'
->>>>>>> d620ec07
 
             afterEvaluate {
                 from components.release
