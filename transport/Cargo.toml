--- conflicted
+++ resolved
@@ -28,9 +28,5 @@
 
 [features]
 default = []
-<<<<<<< HEAD
-codec = ["codec/frame"]
-=======
 android = ["codec/android"]
-frame-drop = ["codec/frame-drop"]
->>>>>>> 81b5dc37
+frame-drop = ["codec/frame-drop"]