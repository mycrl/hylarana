--- conflicted
+++ resolved
@@ -2,11 +2,7 @@
 on:
   push:
     tags:
-<<<<<<< HEAD
-      - "v*"
-=======
       - v*
->>>>>>> 96e918db
 jobs:
   build:
     runs-on: "${{ matrix.os }}"
@@ -14,11 +10,8 @@
       matrix:
         os:
           - windows-latest
-<<<<<<< HEAD
           - macos-latest
           - ubuntu-latest
-=======
->>>>>>> 96e918db
         target:
           - debug
           - release
@@ -35,7 +28,6 @@
             target/
           key: "${{ matrix.target }}-cargo-${{ hashFiles('**/Cargo.lock') }}"
 
-<<<<<<< HEAD
       # installation of dependencies
       - name: Installation of dependencies
         if: runner.os == 'Macos'
@@ -66,25 +58,11 @@
 
       # upload to artifact
       - name: Upload artifact (Windows)
-=======
-      # use auto build script
-      - name: Build distributions
-        run: |
-          npm i
-          npm run build:${{ matrix.target }}
-
-      # compress shared libraries
-      - name: Compress distributions
-        run: Compress-Archive -Path ./build -DestinationPath ./windows-x64-${{ matrix.target }}.zip
-
-      - name: Upload artifact
->>>>>>> 96e918db
         if: runner.os == 'Windows'
         uses: actions/upload-artifact@v4
         with:
           name: windows-x64-${{ matrix.target }}
           path: ./windows-x64-${{ matrix.target }}.zip
-<<<<<<< HEAD
 
       - name: Upload artifact (Macos)
         if: runner.os == 'Macos'
@@ -99,8 +77,7 @@
         with:
           name: linux-x64-${{ matrix.target }}
           path: ./linux-x64-${{ matrix.target }}-gnu.tar.gz
-=======
->>>>>>> 96e918db
+
   deploy:
     needs: build
     runs-on: ubuntu-latest
@@ -116,11 +93,7 @@
           GITHUB_TOKEN: "${{ secrets.GITHUB_TOKEN }}"
         with:
           tag_name: ${{ github.ref_name }}
-<<<<<<< HEAD
           name: ${{ github.ref_name }}
-=======
-          name: Last Main Branch Auto build
->>>>>>> 96e918db
           draft: false
           prerelease: false
           files: artifacts/**/*