--- conflicted
+++ resolved
@@ -181,16 +181,7 @@
 
     bool OnVideoFrame(struct VideoFrame* frame)
     {
-<<<<<<< HEAD
         std::lock_guard<std::mutex> guard(_mutex);
-=======
-        //if (!IsRender)
-        //{
-        //    return true;
-        //}
-
-        // std::lock_guard<std::mutex> guard(_mutex);
->>>>>>> 8c90f5fa
         SDL_UpdateNVTexture(_texture,
                             nullptr,
                             frame->data[0],
