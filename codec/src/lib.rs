pub mod video;

#[allow(unused_imports)]
use std::ffi::{c_char, CString};

#[repr(i32)]
#[derive(Clone, Copy)]
pub enum BufferFlag {
    KeyFrame = 1,
    Config = 2,
    EndOfStream = 4,
    Partial = 8,
}

<<<<<<< HEAD
=======
#[cfg(not(target_os = "android"))]
>>>>>>> 7ae55574
mod api {
    use std::ffi::{c_char, c_int, c_void};

    pub type VideoEncoder = *const c_void;

    #[repr(C)]
    pub struct VideoEncoderSettings {
        pub codec_name: *const c_char,
        pub max_b_frames: u8,
        pub frame_rate: u8,
        pub width: u32,
        pub height: u32,
        pub bit_rate: u64,
        pub key_frame_interval: u32,
    }

    #[repr(C)]
    pub struct VideoFrame {
        pub key_frame: bool,
        pub buffer: *const u8,
        pub len: usize,
        pub stride_y: u32,
        pub stride_uv: u32,
    }

    #[repr(C)]
    pub struct VideoEncodePacket {
        pub buffer: *const u8,
        pub len: usize,
        pub flags: c_int,
    }

    extern "C" {
        pub fn create_video_encoder(settings: *const VideoEncoderSettings) -> VideoEncoder;
        pub fn video_encoder_send_frame(codec: VideoEncoder, frame: *const VideoFrame) -> c_int;
        pub fn video_encoder_read_packet(codec: VideoEncoder) -> *const VideoEncodePacket;
        pub fn release_video_encoder_packet(codec: VideoEncoder);
        pub fn release_video_encoder(codec: VideoEncoder);
    }
}

#[cfg(not(target_os = "android"))]
pub(crate) fn to_c_str(str: &str) -> *const c_char {
    CString::new(str).unwrap().into_raw()
}

#[cfg(not(target_os = "android"))]
pub(crate) fn free_cstring(str: *const c_char) {
    if !str.is_null() {
        drop(unsafe { CString::from_raw(str as *mut c_char) })
    }
}<|MERGE_RESOLUTION|>--- conflicted
+++ resolved
@@ -12,10 +12,7 @@
     Partial = 8,
 }
 
-<<<<<<< HEAD
-=======
 #[cfg(not(target_os = "android"))]
->>>>>>> 7ae55574
 mod api {
     use std::ffi::{c_char, c_int, c_void};
 
