use std::{env, fs, path::Path, process::Command};

use anyhow::anyhow;
use dotenv::dotenv;

fn join(root: &str, next: &str) -> anyhow::Result<String> {
    Ok(Path::new(root)
        .join(next)
        .to_str()
        .ok_or_else(|| anyhow!("Failed to path into string."))?
        .to_string())
}

#[allow(unused)]
fn is_exsit(dir: &str) -> bool {
    fs::metadata(dir).is_ok()
}

fn exec(command: &str, work_dir: &str) -> anyhow::Result<String> {
    let output = Command::new(if cfg!(windows) { "powershell" } else { "bash" })
        .arg(if cfg!(windows) { "-command" } else { "-c" })
        .arg(command)
        .current_dir(work_dir)
        .output()?;
    if !output.status.success() {
<<<<<<< HEAD
        Err(anyhow!("{}", String::from_utf8(output.stderr)?))
    } else {
        Ok(String::from_utf8(output.stdout)?)
=======
        Err(anyhow!("{}", unsafe {
            String::from_utf8_unchecked(output.stderr)
        }))
    } else {
        Ok(unsafe { String::from_utf8_unchecked(output.stdout) })
>>>>>>> 31d13475
    }
}

#[cfg(target_os = "linux")]
fn find_library(name: &str) -> (Vec<String>, Vec<String>) {
    let probe = pkg_config::probe_library(name).expect(&format!(
        "You don't have pck-config or {}-dev installed.",
        name
    ));
    (
        probe
            .include_paths
            .iter()
            .map(|path| path.to_str().unwrap().to_string())
            .collect::<Vec<String>>(),
        probe
            .link_paths
            .iter()
            .map(|path| path.to_str().unwrap().to_string())
            .collect::<Vec<String>>(),
    )
}

fn main() -> anyhow::Result<()> {
    println!("cargo:rerun-if-changed=./lib");
    println!("cargo:rerun-if-changed=./build.rs");

    let settings = Settings::build()?;
    cc::Build::new()
<<<<<<< HEAD
        .cpp(false)
=======
        .cpp(true)
>>>>>>> 31d13475
        .std("c++20")
        .debug(settings.is_debug)
        .static_crt(true)
        .target(&settings.target)
        .warnings(false)
        .out_dir(&settings.out_dir)
        .file("./lib/video/encode.cpp")
        .file("./lib/video/decode.cpp")
        .includes(&settings.ffmpeg_include_prefix)
        .include("../common/include")
        .compile("codec");

    println!("cargo:rustc-link-search=all={}", &settings.out_dir);
    for path in &settings.ffmpeg_lib_prefix {
        println!("cargo:rustc-link-search=all={}", path);
    }

    println!("cargo:rustc-link-lib=avcodec");
    println!("cargo:rustc-link-lib=avutil");
    println!("cargo:rustc-link-lib=codec");
    Ok(())
}

struct Settings {
    is_debug: bool,
    target: String,
    out_dir: String,
    ffmpeg_include_prefix: Vec<String>,
    ffmpeg_lib_prefix: Vec<String>,
}

impl Settings {
    fn build() -> anyhow::Result<Self> {
        let _ = dotenv();
        let out_dir = env::var("OUT_DIR")?;
        let (ffmpeg_include_prefix, ffmpeg_lib_prefix) = if let (Some(include), Some(lib)) = (
            env::var("FFMPEG_INCLUDE_PREFIX").ok(),
            env::var("FFMPEG_LIB_PREFIX").ok(),
        ) {
            (vec![include], vec![lib])
        } else {
            find_ffmpeg_prefix(&out_dir)?
        };

        Ok(Self {
            out_dir,
            ffmpeg_lib_prefix,
            ffmpeg_include_prefix,
            target: env::var("TARGET")?,
            is_debug: env::var("DEBUG")
                .map(|label| label == "true")
                .unwrap_or(true),
        })
    }
}

#[cfg(target_os = "macos")]
fn find_ffmpeg_prefix(out_dir: &str) -> anyhow::Result<(Vec<String>, Vec<String>)> {
    let ffmpeg_prefix = exec("brew --prefix ffmpeg", out_dir)
        .expect("You don't have ffmpeg installed, please install ffmpeg: `brew install ffmpeg`.");

    Ok((
        vec![join(ffmpeg_prefix.trim(), "./include")?],
        vec![join(ffmpeg_prefix.trim(), "./lib")?],
    ))
}

#[cfg(target_os = "windows")]
fn find_ffmpeg_prefix(out_dir: &str) -> anyhow::Result<(Vec<String>, Vec<String>)> {
    if !is_exsit(&join(&out_dir, "7z.exe").unwrap()) {
        exec(
            "Invoke-WebRequest -Uri https://www.7-zip.org/a/7zr.exe -OutFile 7z.exe",
            &out_dir,
        )
        .expect("Unable to download 7z cli exe.");
    }

    let ffmpeg_prefix = join(&out_dir, "ffmpeg-6.1.1-full_build-shared").unwrap();
    if !is_exsit(&ffmpeg_prefix) {
        exec(
            "Invoke-WebRequest -Uri https://github.com/mycrl/mirror/releases/download/distributions/ffmpeg-6.1.1-full_build-shared.7z -OutFile ffmpeg.7z; \
                     ./7z.exe x ffmpeg.7z -aoa; \
                     del ffmpeg.7z",
            &out_dir,
        )
        .expect("Unable to download ffmpeg shard release.");
    }

    Ok((
        vec![join(&ffmpeg_prefix, "./include")?],
        vec![join(&ffmpeg_prefix, "./lib")?],
    ))
}

#[cfg(target_os = "linux")]
fn find_ffmpeg_prefix(out_dir: &str) -> anyhow::Result<(Vec<String>, Vec<String>)> {
    let mut includes = Vec::new();
    let mut libs = Vec::new();

    for lib in ["libavcodec", "libavutil"] {
        let mut prefix = find_library(lib);
        includes.append(&mut prefix.0);
        libs.append(&mut prefix.1);
    }

    Ok((includes, libs))
}<|MERGE_RESOLUTION|>--- conflicted
+++ resolved
@@ -23,17 +23,11 @@
         .current_dir(work_dir)
         .output()?;
     if !output.status.success() {
-<<<<<<< HEAD
-        Err(anyhow!("{}", String::from_utf8(output.stderr)?))
-    } else {
-        Ok(String::from_utf8(output.stdout)?)
-=======
         Err(anyhow!("{}", unsafe {
             String::from_utf8_unchecked(output.stderr)
         }))
     } else {
         Ok(unsafe { String::from_utf8_unchecked(output.stdout) })
->>>>>>> 31d13475
     }
 }
 
@@ -63,11 +57,7 @@
 
     let settings = Settings::build()?;
     cc::Build::new()
-<<<<<<< HEAD
-        .cpp(false)
-=======
         .cpp(true)
->>>>>>> 31d13475
         .std("c++20")
         .debug(settings.is_debug)
         .static_crt(true)
